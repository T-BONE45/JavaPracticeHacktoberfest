public class FizzBuzz
{
    public static void main(String args[]) {
        for (int i=1; i <= 100; i++)
        {
            if((i % 3 == 0) &&(i % 5 == 0))
<<<<<<< HEAD
                System.out.println("fizz buzz");
            else if(i % 3 == 0)
                System.out.println("fizz");
            else if(i % 5 == 0)
                System.out.println("buzz");
            else
=======
                System.out.println("FizzBuzz");
            if((i % 3 == 0) &&(i % 5 != 0))
                System.out.println("Fizz");
            if((i % 3 != 0) &&(i % 5 == 0))
                System.out.println("Buzz");
            if((i % 3 != 0) &&(i % 5 != 0))
>>>>>>> e9ed0b74
                System.out.println (i);
        }
    }
}<|MERGE_RESOLUTION|>--- conflicted
+++ resolved
@@ -4,21 +4,14 @@
         for (int i=1; i <= 100; i++)
         {
             if((i % 3 == 0) &&(i % 5 == 0))
-<<<<<<< HEAD
-                System.out.println("fizz buzz");
-            else if(i % 3 == 0)
-                System.out.println("fizz");
-            else if(i % 5 == 0)
-                System.out.println("buzz");
-            else
-=======
+
                 System.out.println("FizzBuzz");
             if((i % 3 == 0) &&(i % 5 != 0))
                 System.out.println("Fizz");
             if((i % 3 != 0) &&(i % 5 == 0))
                 System.out.println("Buzz");
             if((i % 3 != 0) &&(i % 5 != 0))
->>>>>>> e9ed0b74
+
                 System.out.println (i);
         }
     }
